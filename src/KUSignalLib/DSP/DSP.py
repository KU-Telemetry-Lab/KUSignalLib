--- conflicted
+++ resolved
@@ -240,7 +240,6 @@
         # Exponential modulation using complex exponential function
         modulation_factor = np.exp(-1j * 2 * np.pi * f_c * i / f_s + phase)
         y.append(value * modulation_factor)
-<<<<<<< HEAD
     return y
 
 def plot_complex_points(data, referencePoints = None):
@@ -253,7 +252,6 @@
     if referencePoints is not None:
         plt.plot([point.real for point in referencePoints], [point.imag for point in referencePoints], 'b+')
     plt.show()
-=======
     return np.array(y)
 
 def convolve(x, h, mode='full'):
@@ -276,5 +274,4 @@
         start = (len(h) - 1) // 2
         end = start + len(x)
         y = y[start:end]
-    return y
->>>>>>> 02388d6d
+    return y